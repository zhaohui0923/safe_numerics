<html>
<head>
<meta http-equiv="Content-Type" content="text/html; charset=US-ASCII">
<title>Bibliography</title>
<link rel="stylesheet" href="boostbook.css" type="text/css">
<meta name="generator" content="DocBook XSL Stylesheets V1.76.1">
<link rel="home" href="index.html" title="Safe Numerics">
<link rel="up" href="index.html" title="Safe Numerics">
<link rel="prev" href="change_log.html" title="Change Log">
</head>
<body bgcolor="white" text="black" link="#0000FF" vlink="#840084" alink="#0000FF">
<table cellpadding="2" width="100%"><tr>
<td valign="top"><img href="index.html" height="164px" src="pre-boost.jpg" alt="Library Documentation Index"></td>
<td><h2>Safe Numerics</h2></td>
</tr></table>
<div class="spirit-nav">
<a accesskey="p" href="change_log.html"><img src="images/prev.png" alt="Prev"></a><a accesskey="u" href="index.html"><img src="images/up.png" alt="Up"></a><a accesskey="h" href="index.html"><img src="images/home.png" alt="Home"></a>
</div>
<div class="section">
<div class="titlepage"><div><div><h2 class="title" style="clear: both">
<a name="safe_numerics.bibliography"></a>Bibliography</h2></div></div></div>
<div class="biblioentry">
<<<<<<< HEAD
<a name="idm241516959136"></a><p><span class="author"><span class="surname">Lawerence Crowl</span>. </span><span class="title"><i>
=======
<a name="idm473861187728"></a><p><span class="author"><span class="surname">Lawrence Crowl</span>. </span><span class="title"><i>
>>>>>>> 61a148cf
        <a href="http://www.cert.org/secure-coding/publications/books/secure-coding-c-c-second-edition.cfm?" target="_top">
          <a href="http://www.open-std.org/jtc1/sc22/wg21/docs/papers/2012/n3352.html" target="_top">C++
          Binary Fixed-Point Arithmetic</a>
        </a>
      </i>. </span><span class="publishername">
        <a href="http://www.open-std.org/jtc1/sc22/wg21/" target="_top">JTC1/SC22/WG21 -
        The C++ Standards Committee - ISOCPP</a>
      . </span><span class="date">January 15, 2012. </span>Crowl</p>
</div>
<div class="biblioentry">
<<<<<<< HEAD
<a name="idm241516954256"></a><p><span class="author"><span class="surname">Lawerence Crowl</span>. </span><span class="author"><span class="surname">Thorsten Ottosen</span>. </span><span class="title"><i>
=======
<a name="idm473861182848"></a><p><span class="author"><span class="surname">Lawrence Crowl</span>. </span><span class="author"><span class="surname">Thorsten Ottosen</span>. </span><span class="title"><i>
>>>>>>> 61a148cf
        <a href="http://www.cert.org/secure-coding/publications/books/secure-coding-c-c-second-edition.cfm?" target="_top">
          <a href="http://www.open-std.org/jtc1/sc22/wg21/docs/papers/2006/n1962.html" target="_top">Proposal
          to add Contract Programming to C++</a>
        </a>
      </i>. </span><span class="publishername">
        <a href="http://www.open-std.org/jtc1/sc22/wg21/" target="_top">WG21/N1962 and
        J16/06-0032 - The C++ Standards Committee - ISOCPP</a>
      . </span><span class="date">February 25, 2006. </span>Crowl &amp; Ottosen</p>
</div>
<div class="biblioentry">
<<<<<<< HEAD
<a name="idm241516948512"></a><p><span class="author"><span class="surname">Will Dietz</span>. </span><span class="author"><span class="surname">Peng Li</span>. </span><span class="author"><span class="surname">John Regehr</span>. </span><span class="author"><span class="surname">Vikram Adve</span>. </span><span class="title"><i>
=======
<a name="idm473861177104"></a><p><span class="author"><span class="surname">Will Dietz</span>. </span><span class="author"><span class="surname">Peng Li</span>. </span><span class="author"><span class="surname">John Regehr</span>. </span><span class="author"><span class="surname">Vikram Adve</span>. </span><span class="title"><i>
>>>>>>> 61a148cf
        <a href="http://www.cs.utah.edu/~regehr/papers/overflow12.pdf" target="_top">Understanding
        Integer Overflow in C/C++</a>
      </i>. </span><span class="publishername">
        <a href="http://dl.acm.org/citation.cfm?id=2337223&amp;picked=prox" target="_top">Proceedings
        of the 34th International Conference on Software Engineering (ICSE),
        Zurich, Switzerland</a>
      . </span><span class="date">June 2012. </span></p>
</div>
<div class="biblioentry">
<<<<<<< HEAD
<a name="idm241514229680"></a><p><span class="author"><span class="surname">J. Daniel Garcia</span>. </span><span class="title"><i>
=======
<a name="idm473861170784"></a><p><span class="author"><span class="surname">J. Daniel Garcia</span>. </span><span class="title"><i>
>>>>>>> 61a148cf
        <a href="http://www.cert.org/secure-coding/publications/books/secure-coding-c-c-second-edition.cfm?" target="_top">
          <a href="http://www.open-std.org/jtc1/sc22/wg21/docs/papers/2006/n1962.html" target="_top">C++
          language support for contract programming</a>
        </a>
      </i>. </span><span class="publishername">
        <a href="http://www.open-std.org/jtc1/sc22/wg21/" target="_top">WG21/N4293 - The
        C++ Standards Committee - ISOCPP</a>
      . </span><span class="date">December 23, 2014. </span>Garcia</p>
</div>
<div class="biblioentry">
<<<<<<< HEAD
<a name="idm241514225456"></a><p><span class="author"><span class="surname">Omer Katz</span>. </span><span class="title"><i>
=======
<a name="idm473861165840"></a><p><span class="author"><span class="surname">Omer Katz</span>. </span><span class="title"><i>
>>>>>>> 61a148cf
        <a href="http://www.cert.org/secure-coding/publications/books/secure-coding-c-c-second-edition.cfm?" target="_top">
          <a href="http://boost.2283326.n4.nabble.com/SafeInt-code-proposal-td2663669.html" target="_top">SafeInt
          code proposal</a>
        </a>
      </i>. </span><span class="publishername">
        <a href="https://groups.google.com/a/isocpp.org/forum/?fromgroups#!forum/std-proposals" target="_top">Boost
        Developer's List</a>
      . </span>Katz</p>
</div>
<div class="biblioentry">
<<<<<<< HEAD
<a name="idm241514220848"></a><p><span class="author"><span class="surname">David LeBlanc</span>. </span><span class="title"><i>
=======
<a name="idm473861160512"></a><p><span class="author"><span class="surname">David LeBlanc</span>. </span><span class="title"><i>
>>>>>>> 61a148cf
        <a href="https://msdn.microsoft.com/en-us/library/ms972705.aspx" target="_top">Integer
        Handling with the C++ SafeInt Class</a>
      </i>. </span><span class="publishername">
        <a href="https://www.cert.org" target="_top">Microsoft Developer Network</a>
      . </span><span class="date">January 7, 2004. </span>LeBlanc</p>
</div>
<div class="biblioentry">
<<<<<<< HEAD
<a name="idm241514217136"></a><p><span class="author"><span class="surname">David LeBlanc</span>. </span><span class="title"><i>
=======
<a name="idm473861156368"></a><p><span class="author"><span class="surname">David LeBlanc</span>. </span><span class="title"><i>
>>>>>>> 61a148cf
        <a href="https://safeint.codeplex.com" target="_top">SafeInt</a>
      </i>. </span><span class="publishername">
        <a href="https://www.cert.org" target="_top">CodePlex</a>
      . </span><span class="date">Dec 3, 2014. </span>LeBlanc</p>
</div>
<div class="biblioentry">
<<<<<<< HEAD
<a name="idm241514213424"></a><p><span class="author"><span class="surname">Jacques-Louis Lions</span>. </span><span class="title"><i>
=======
<a name="idm473861152320"></a><p><span class="author"><span class="surname">Jacques-Louis Lions</span>. </span><span class="title"><i>
>>>>>>> 61a148cf
        <a href="https://en.wikisource.org/wiki/Ariane_501_Inquiry_Board_report" target="_top">Ariane
        501 Inquiry Board report</a>
      </i>. </span><span class="publishername">
        <a href="https://en.wikisource.org/wiki/Main_Page" target="_top">Wikisource</a>
      . </span><span class="date">July 19, 1996. </span>Lions</p>
</div>
<div class="biblioentry">
<<<<<<< HEAD
<a name="idm241514209712"></a><p><span class="author"><span class="surname">Daniel Plakosh</span>. </span><span class="title"><i>
=======
<a name="idm473861148176"></a><p><span class="author"><span class="surname">Daniel Plakosh</span>. </span><span class="title"><i>
>>>>>>> 61a148cf
        <a href="https://buildsecurityin.us-cert.gov/bsi/articles/knowledge/coding/312-BSI.html" target="_top">Safe
        Integer Operations</a>
      </i>. </span><span class="publishername">
        <a href="https://buildsecurityin.us-cert.gov" target="_top">U.S. Department of
        Homeland Security</a>
      . </span><span class="date">May 10, 2013. </span>Plakosh</p>
</div>
<div class="biblioentry">
<a name="Seacord"></a><p>[Seacord] <span class="author"><span class="surname">Robert C. Seacord</span>. </span><span class="title"><i>
        <a href="http://www.cert.org/secure-coding/publications/books/secure-coding-c-c-second-edition.cfm?" target="_top">Secure
        Coding in C and C++</a>
      </i>. </span><span class="edition">2nd Edition. </span><span class="publishername">Addison-Wesley Professional. </span><span class="date">April 12, 2013. </span><span class="isbn">978-0321822130. </span>Seacord</p>
</div>
<div class="biblioentry">
<<<<<<< HEAD
<a name="idm241514201904"></a><p><span class="author"><span class="surname">Robert C. Seacord</span>. </span><span class="title"><i>
=======
<a name="idm473861139488"></a><p><span class="author"><span class="surname">Robert C. Seacord</span>. </span><span class="title"><i>
>>>>>>> 61a148cf
        <a href="https://www.securecoding.cert.org/confluence/display/seccode/INT32-C.+Ensure+that+operations+on+signed+integers+do+not+result+in+overflow?showComments=false" target="_top">INT30-C.
        Ensure that operations on unsigned integers do not wrap</a>
      </i>. </span><span class="publishername">
        <a href="https://www.cert.org" target="_top">Software Engineering Institute,
        Carnegie Mellon University</a>
      . </span><span class="date">August 17, 2014. </span>INT30-C</p>
</div>
<div class="biblioentry">
<<<<<<< HEAD
<a name="idm241514198032"></a><p><span class="author"><span class="surname"><a name="INT32-C"></a>Robert C. Seacord</span>. </span><span class="title"><i>
=======
<a name="idm473861135168"></a><p><span class="author"><span class="surname"><a name="INT32-C"></a>Robert C. Seacord</span>. </span><span class="title"><i>
>>>>>>> 61a148cf
        <a href="https://www.securecoding.cert.org/confluence/display/c/INT32-C.+Ensure+that+operations+on+signed+integers+do+not+result+in+overflow" target="_top">INT32-C.
        Ensure that operations on signed integers do not result in
        overflow</a>
      </i>. </span><span class="publishername">
        <a href="https://www.cert.org" target="_top">Software Engineering Institute,
        Carnegie Mellon University</a>
      . </span><span class="date">August 17, 2014. </span>INT32-C</p>
</div>
<div class="biblioentry">
<<<<<<< HEAD
<a name="idm241514194048"></a><p><span class="author"><span class="surname">Forum Posts</span>. </span><span class="title"><i>
=======
<a name="idm473861130544"></a><p><span class="author"><span class="surname">Forum Posts</span>. </span><span class="title"><i>
>>>>>>> 61a148cf
        <a href="http://www.cert.org/secure-coding/publications/books/secure-coding-c-c-second-edition.cfm?" target="_top">
          <a href="http://www.open-std.org/jtc1/sc22/wg21/docs/papers/2012/n3352.html" target="_top">C++
          Binary Fixed-Point Arithmetic</a>
        </a>
      </i>. </span><span class="publishername">
        <a href="https://groups.google.com/a/isocpp.org/forum/?fromgroups#!forum/std-proposals" target="_top">ISO
        C++ Standard Future Proposals</a>
      . </span>Forum</p>
</div>
</div>
<table xmlns:rev="http://www.cs.rpi.edu/~gregod/boost/tools/doc/revision" width="100%"><tr>
<td align="left"></td>
<td align="right"><div class="copyright-footer">Copyright &#169; 2012 Robert Ramey<p><a href="http://www.boost.org/LICENSE_1_0.txt" target="_top">Subject to Boost
      Software License</a></p>
</div></td>
</tr></table>
<hr>
<div class="spirit-nav">
<a accesskey="p" href="change_log.html"><img src="images/prev.png" alt="Prev"></a><a accesskey="u" href="index.html"><img src="images/up.png" alt="Up"></a><a accesskey="h" href="index.html"><img src="images/home.png" alt="Home"></a>
</div>
</body>
</html><|MERGE_RESOLUTION|>--- conflicted
+++ resolved
@@ -20,11 +20,7 @@
 <div class="titlepage"><div><div><h2 class="title" style="clear: both">
 <a name="safe_numerics.bibliography"></a>Bibliography</h2></div></div></div>
 <div class="biblioentry">
-<<<<<<< HEAD
-<a name="idm241516959136"></a><p><span class="author"><span class="surname">Lawerence Crowl</span>. </span><span class="title"><i>
-=======
 <a name="idm473861187728"></a><p><span class="author"><span class="surname">Lawrence Crowl</span>. </span><span class="title"><i>
->>>>>>> 61a148cf
         <a href="http://www.cert.org/secure-coding/publications/books/secure-coding-c-c-second-edition.cfm?" target="_top">
           <a href="http://www.open-std.org/jtc1/sc22/wg21/docs/papers/2012/n3352.html" target="_top">C++
           Binary Fixed-Point Arithmetic</a>
@@ -35,11 +31,7 @@
       . </span><span class="date">January 15, 2012. </span>Crowl</p>
 </div>
 <div class="biblioentry">
-<<<<<<< HEAD
-<a name="idm241516954256"></a><p><span class="author"><span class="surname">Lawerence Crowl</span>. </span><span class="author"><span class="surname">Thorsten Ottosen</span>. </span><span class="title"><i>
-=======
 <a name="idm473861182848"></a><p><span class="author"><span class="surname">Lawrence Crowl</span>. </span><span class="author"><span class="surname">Thorsten Ottosen</span>. </span><span class="title"><i>
->>>>>>> 61a148cf
         <a href="http://www.cert.org/secure-coding/publications/books/secure-coding-c-c-second-edition.cfm?" target="_top">
           <a href="http://www.open-std.org/jtc1/sc22/wg21/docs/papers/2006/n1962.html" target="_top">Proposal
           to add Contract Programming to C++</a>
@@ -50,11 +42,7 @@
       . </span><span class="date">February 25, 2006. </span>Crowl &amp; Ottosen</p>
 </div>
 <div class="biblioentry">
-<<<<<<< HEAD
-<a name="idm241516948512"></a><p><span class="author"><span class="surname">Will Dietz</span>. </span><span class="author"><span class="surname">Peng Li</span>. </span><span class="author"><span class="surname">John Regehr</span>. </span><span class="author"><span class="surname">Vikram Adve</span>. </span><span class="title"><i>
-=======
 <a name="idm473861177104"></a><p><span class="author"><span class="surname">Will Dietz</span>. </span><span class="author"><span class="surname">Peng Li</span>. </span><span class="author"><span class="surname">John Regehr</span>. </span><span class="author"><span class="surname">Vikram Adve</span>. </span><span class="title"><i>
->>>>>>> 61a148cf
         <a href="http://www.cs.utah.edu/~regehr/papers/overflow12.pdf" target="_top">Understanding
         Integer Overflow in C/C++</a>
       </i>. </span><span class="publishername">
@@ -64,11 +52,7 @@
       . </span><span class="date">June 2012. </span></p>
 </div>
 <div class="biblioentry">
-<<<<<<< HEAD
-<a name="idm241514229680"></a><p><span class="author"><span class="surname">J. Daniel Garcia</span>. </span><span class="title"><i>
-=======
 <a name="idm473861170784"></a><p><span class="author"><span class="surname">J. Daniel Garcia</span>. </span><span class="title"><i>
->>>>>>> 61a148cf
         <a href="http://www.cert.org/secure-coding/publications/books/secure-coding-c-c-second-edition.cfm?" target="_top">
           <a href="http://www.open-std.org/jtc1/sc22/wg21/docs/papers/2006/n1962.html" target="_top">C++
           language support for contract programming</a>
@@ -79,11 +63,7 @@
       . </span><span class="date">December 23, 2014. </span>Garcia</p>
 </div>
 <div class="biblioentry">
-<<<<<<< HEAD
-<a name="idm241514225456"></a><p><span class="author"><span class="surname">Omer Katz</span>. </span><span class="title"><i>
-=======
 <a name="idm473861165840"></a><p><span class="author"><span class="surname">Omer Katz</span>. </span><span class="title"><i>
->>>>>>> 61a148cf
         <a href="http://www.cert.org/secure-coding/publications/books/secure-coding-c-c-second-edition.cfm?" target="_top">
           <a href="http://boost.2283326.n4.nabble.com/SafeInt-code-proposal-td2663669.html" target="_top">SafeInt
           code proposal</a>
@@ -94,11 +74,7 @@
       . </span>Katz</p>
 </div>
 <div class="biblioentry">
-<<<<<<< HEAD
-<a name="idm241514220848"></a><p><span class="author"><span class="surname">David LeBlanc</span>. </span><span class="title"><i>
-=======
 <a name="idm473861160512"></a><p><span class="author"><span class="surname">David LeBlanc</span>. </span><span class="title"><i>
->>>>>>> 61a148cf
         <a href="https://msdn.microsoft.com/en-us/library/ms972705.aspx" target="_top">Integer
         Handling with the C++ SafeInt Class</a>
       </i>. </span><span class="publishername">
@@ -106,22 +82,14 @@
       . </span><span class="date">January 7, 2004. </span>LeBlanc</p>
 </div>
 <div class="biblioentry">
-<<<<<<< HEAD
-<a name="idm241514217136"></a><p><span class="author"><span class="surname">David LeBlanc</span>. </span><span class="title"><i>
-=======
 <a name="idm473861156368"></a><p><span class="author"><span class="surname">David LeBlanc</span>. </span><span class="title"><i>
->>>>>>> 61a148cf
         <a href="https://safeint.codeplex.com" target="_top">SafeInt</a>
       </i>. </span><span class="publishername">
         <a href="https://www.cert.org" target="_top">CodePlex</a>
       . </span><span class="date">Dec 3, 2014. </span>LeBlanc</p>
 </div>
 <div class="biblioentry">
-<<<<<<< HEAD
-<a name="idm241514213424"></a><p><span class="author"><span class="surname">Jacques-Louis Lions</span>. </span><span class="title"><i>
-=======
 <a name="idm473861152320"></a><p><span class="author"><span class="surname">Jacques-Louis Lions</span>. </span><span class="title"><i>
->>>>>>> 61a148cf
         <a href="https://en.wikisource.org/wiki/Ariane_501_Inquiry_Board_report" target="_top">Ariane
         501 Inquiry Board report</a>
       </i>. </span><span class="publishername">
@@ -129,11 +97,7 @@
       . </span><span class="date">July 19, 1996. </span>Lions</p>
 </div>
 <div class="biblioentry">
-<<<<<<< HEAD
-<a name="idm241514209712"></a><p><span class="author"><span class="surname">Daniel Plakosh</span>. </span><span class="title"><i>
-=======
 <a name="idm473861148176"></a><p><span class="author"><span class="surname">Daniel Plakosh</span>. </span><span class="title"><i>
->>>>>>> 61a148cf
         <a href="https://buildsecurityin.us-cert.gov/bsi/articles/knowledge/coding/312-BSI.html" target="_top">Safe
         Integer Operations</a>
       </i>. </span><span class="publishername">
@@ -148,11 +112,7 @@
       </i>. </span><span class="edition">2nd Edition. </span><span class="publishername">Addison-Wesley Professional. </span><span class="date">April 12, 2013. </span><span class="isbn">978-0321822130. </span>Seacord</p>
 </div>
 <div class="biblioentry">
-<<<<<<< HEAD
-<a name="idm241514201904"></a><p><span class="author"><span class="surname">Robert C. Seacord</span>. </span><span class="title"><i>
-=======
 <a name="idm473861139488"></a><p><span class="author"><span class="surname">Robert C. Seacord</span>. </span><span class="title"><i>
->>>>>>> 61a148cf
         <a href="https://www.securecoding.cert.org/confluence/display/seccode/INT32-C.+Ensure+that+operations+on+signed+integers+do+not+result+in+overflow?showComments=false" target="_top">INT30-C.
         Ensure that operations on unsigned integers do not wrap</a>
       </i>. </span><span class="publishername">
@@ -161,11 +121,7 @@
       . </span><span class="date">August 17, 2014. </span>INT30-C</p>
 </div>
 <div class="biblioentry">
-<<<<<<< HEAD
-<a name="idm241514198032"></a><p><span class="author"><span class="surname"><a name="INT32-C"></a>Robert C. Seacord</span>. </span><span class="title"><i>
-=======
 <a name="idm473861135168"></a><p><span class="author"><span class="surname"><a name="INT32-C"></a>Robert C. Seacord</span>. </span><span class="title"><i>
->>>>>>> 61a148cf
         <a href="https://www.securecoding.cert.org/confluence/display/c/INT32-C.+Ensure+that+operations+on+signed+integers+do+not+result+in+overflow" target="_top">INT32-C.
         Ensure that operations on signed integers do not result in
         overflow</a>
@@ -175,11 +131,7 @@
       . </span><span class="date">August 17, 2014. </span>INT32-C</p>
 </div>
 <div class="biblioentry">
-<<<<<<< HEAD
-<a name="idm241514194048"></a><p><span class="author"><span class="surname">Forum Posts</span>. </span><span class="title"><i>
-=======
 <a name="idm473861130544"></a><p><span class="author"><span class="surname">Forum Posts</span>. </span><span class="title"><i>
->>>>>>> 61a148cf
         <a href="http://www.cert.org/secure-coding/publications/books/secure-coding-c-c-second-edition.cfm?" target="_top">
           <a href="http://www.open-std.org/jtc1/sc22/wg21/docs/papers/2012/n3352.html" target="_top">C++
           Binary Fixed-Point Arithmetic</a>
