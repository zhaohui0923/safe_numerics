<html>
<head>
<meta http-equiv="Content-Type" content="text/html; charset=US-ASCII">
<title>Rationale and FAQ</title>
<link rel="stylesheet" href="boostbook.css" type="text/css">
<meta name="generator" content="DocBook XSL Stylesheets V1.76.1">
<link rel="home" href="index.html" title="Safe Numerics">
<link rel="up" href="index.html" title="Safe Numerics">
<link rel="prev" href="performance_tests.html" title="Performance Tests">
<link rel="next" href="pending_issues.html" title="Pending Issues">
</head>
<body bgcolor="white" text="black" link="#0000FF" vlink="#840084" alink="#0000FF">
<table cellpadding="2" width="100%"><tr>
<td valign="top"><img href="index.html" height="164px" src="pre-boost.jpg" alt="Library Documentation Index"></td>
<td><h2>Safe Numerics</h2></td>
</tr></table>
<div class="spirit-nav">
<a accesskey="p" href="performance_tests.html"><img src="images/prev.png" alt="Prev"></a><a accesskey="u" href="index.html"><img src="images/up.png" alt="Up"></a><a accesskey="h" href="index.html"><img src="images/home.png" alt="Home"></a><a accesskey="n" href="pending_issues.html"><img src="images/next.png" alt="Next"></a>
</div>
<div class="section">
<div class="titlepage"><div><div><h2 class="title" style="clear: both">
<a name="safe_numerics.rationale"></a>Rationale and FAQ</h2></div></div></div>
<div class="qandaset">
<<<<<<< HEAD
<a name="idm241516990400"></a><dl>
<dt>1. <a href="rationale.html#idm241516989904">Is this really necessary? If I'm writing the program with the
=======
<a name="idm473861220368"></a><dl>
<dt>1. <a href="rationale.html#idm473861219888">Is this really necessary? If I'm writing the program with the
>>>>>>> 61a148cf
          requisite care and competence, problems noted in the introduction
          will never arise. Should they arise, they should be fixed "at the
          source" and not with a "band aid" to cover up bad practice.</a>
</dt>
<<<<<<< HEAD
<dt>2. <a href="rationale.html#idm241516986592">Why is Boost.Convert not used?</a>
</dt>
<dt>3. <a href="rationale.html#idm241516984592">Why is the library named "safe ..." rather than something like
          "checked ..." ?</a>
</dt>
<dt>4. <a href="rationale.html#idm241516982224">Given that the library is called "numerics" why is floating
          point arithmetic not addressed?</a>
</dt>
<dt>5. <a href="rationale.html#idm241516979904">Isn't putting a defensive check just before any potential
          undefined behavior is often considered a bad practice?</a>
</dt>
<dt>6. <a href="rationale.html#idm241516976304">It looks like the implementation presumes two's complement
          arithmetic at the hardware level. So this library is not portable -
          correct? What about other hardware architectures?</a>
</dt>
<dt>7. <a href="rationale.html#idm241516973968">Why do you specialize numeric_limits for "safe" types? Do you
=======
<dt>2. <a href="rationale.html#idm473861216576">Why is Boost.Convert not used?</a>
</dt>
<dt>3. <a href="rationale.html#idm473861214576">Why is the library named "safe ..." rather than something like
          "checked ..." ?</a>
</dt>
<dt>4. <a href="rationale.html#idm473861212208">Given that the library is called "numerics" why is floating
          point arithmetic not addressed?</a>
</dt>
<dt>5. <a href="rationale.html#idm473861209888">Isn't putting a defensive check just before any potential
          undefined behavior is often considered a bad practice?</a>
</dt>
<dt>6. <a href="rationale.html#idm473861206320">It looks like the implementation presumes two's complement
          arithmetic at the hardware level. So this library is not portable -
          correct? What about other hardware architectures?</a>
</dt>
<dt>7. <a href="rationale.html#idm473861203984">Why do you specialize numeric_limits for "safe" types? Do you
>>>>>>> 61a148cf
          need it?</a>
</dt>
</dl>
<table border="0" width="100%" summary="Q and A Set">
<col align="left" width="1%">
<col>
<tbody>
<tr class="question">
<td align="left" valign="top">
<<<<<<< HEAD
<a name="idm241516989904"></a><a name="idm241516989648"></a><p><b>1.</b></p>
=======
<a name="idm473861219888"></a><a name="idm473861219632"></a><p><b>1.</b></p>
>>>>>>> 61a148cf
</td>
<td align="left" valign="top"><p>Is this really necessary? If I'm writing the program with the
          requisite care and competence, problems noted in the introduction
          will never arise. Should they arise, they should be fixed "at the
          source" and not with a "band aid" to cover up bad practice.</p></td>
</tr>
<tr class="answer">
<td align="left" valign="top"></td>
<td align="left" valign="top"><p>This surprised me when it was first raised. But some of the
          feedback I've received makes me thing that it's a widely held view.
          The best answer is to consider the cases in the section <a class="link" href="tutorial.html" title="Tutorial and Motivating Examples">Tutorials and Motivating
          Examples</a>.</p></td>
</tr>
<tr class="question">
<td align="left" valign="top">
<<<<<<< HEAD
<a name="idm241516986592"></a><a name="idm241516986336"></a><p><b>2.</b></p>
=======
<a name="idm473861216576"></a><a name="idm473861216320"></a><p><b>2.</b></p>
>>>>>>> 61a148cf
</td>
<td align="left" valign="top"><p>Why is Boost.Convert not used?</p></td>
</tr>
<tr class="answer">
<td align="left" valign="top"></td>
<td align="left" valign="top"><p>I couldn't figure out how to use it from the
          documentation.</p></td>
</tr>
<tr class="question">
<td align="left" valign="top">
<<<<<<< HEAD
<a name="idm241516984592"></a><a name="idm241516984336"></a><p><b>3.</b></p>
=======
<a name="idm473861214576"></a><a name="idm473861214320"></a><p><b>3.</b></p>
>>>>>>> 61a148cf
</td>
<td align="left" valign="top"><p>Why is the library named "safe ..." rather than something like
          "checked ..." ?</p></td>
</tr>
<tr class="answer">
<td align="left" valign="top"></td>
<td align="left" valign="top"><p>I used "safe" in large part this is what has been used by
          other similar libraries. Maybe a better word might have been
          "correct" but that would raise similar concerns. I'm not inclined to
          change this. I've tried to make it clear in the documentation what
          the problem that the library addressed is</p></td>
</tr>
<tr class="question">
<td align="left" valign="top">
<<<<<<< HEAD
<a name="idm241516982224"></a><a name="idm241516981968"></a><p><b>4.</b></p>
=======
<a name="idm473861212208"></a><a name="idm473861211952"></a><p><b>4.</b></p>
>>>>>>> 61a148cf
</td>
<td align="left" valign="top"><p>Given that the library is called "numerics" why is floating
          point arithmetic not addressed?</p></td>
</tr>
<tr class="answer">
<td align="left" valign="top"></td>
<td align="left" valign="top"><p>Actually, I believe that this can/should be applied to any
          type T which satisfies the type requirement "Numeric" type as
          defined in the documentation. So there should be specializations
          safe&lt;float&gt; et. al. and eventually safe&lt;fixed_decimal&gt;
          etc. But the current version of the library only addresses integer
          types. Hopefully the library will evolve to match the promise
          implied by it's name.</p></td>
</tr>
<tr class="question">
<td align="left" valign="top">
<<<<<<< HEAD
<a name="idm241516979904"></a><a name="idm241516979648"></a><p><b>5.</b></p>
=======
<a name="idm473861209888"></a><a name="idm473861209632"></a><p><b>5.</b></p>
>>>>>>> 61a148cf
</td>
<td align="left" valign="top"><p>Isn't putting a defensive check just before any potential
          undefined behavior is often considered a bad practice?</p></td>
</tr>
<tr class="answer">
<td align="left" valign="top"></td>
<td align="left" valign="top"><p>By whom? Is leaving code which can produce incorrect results
          better? Note that the documentation contains references to various
          sources which recommend exactly this approach to mitigate the
          problems created by this C/C++ behavior. See <a class="link" href="bibliography.html#Seacord" title="Secure Coding in C and C++">[<a class="citation" href="bibliography.html#Seacord"><span class="citation">Seacord</span></a>]</a>, <a href="https://www.cert.org" target="_top">Software Engineering Institute - Carnegie
          Mellon University</a></p></td>
</tr>
<tr class="question">
<td align="left" valign="top">
<<<<<<< HEAD
<a name="idm241516976304"></a><a name="idm241516976048"></a><p><b>6.</b></p>
=======
<a name="idm473861206320"></a><a name="idm473861206064"></a><p><b>6.</b></p>
>>>>>>> 61a148cf
</td>
<td align="left" valign="top"><p>It looks like the implementation presumes two's complement
          arithmetic at the hardware level. So this library is not portable -
          correct? What about other hardware architectures?</p></td>
</tr>
<tr class="answer">
<td align="left" valign="top"></td>
<td align="left" valign="top"><p>As far as is known as of this writing, the library does not
          presume that the underlying hardware is two's compliment. However,
          this has yet to be verified in a rigorous way.</p></td>
</tr>
<tr class="question">
<td align="left" valign="top">
<<<<<<< HEAD
<a name="idm241516973968"></a><a name="idm241516973712"></a><p><b>7.</b></p>
=======
<a name="idm473861203984"></a><a name="idm473861203728"></a><p><b>7.</b></p>
>>>>>>> 61a148cf
</td>
<td align="left" valign="top"><p>Why do you specialize numeric_limits for "safe" types? Do you
          need it?</p></td>
</tr>
<tr class="answer">
<td align="left" valign="top"></td>
<td align="left" valign="top"><p>safe&lt;T&gt; behaves like a "number" just as int does. It has
          max, min, etc Any code which uses numeric limits to test a type T
          should works with safe&lt;T&gt;. safe&lt;T&gt; is a drop-in
          replacement for T so it has to implement all the operations.</p></td>
</tr>
</tbody>
</table>
</div>
</div>
<table xmlns:rev="http://www.cs.rpi.edu/~gregod/boost/tools/doc/revision" width="100%"><tr>
<td align="left"></td>
<td align="right"><div class="copyright-footer">Copyright &#169; 2012 Robert Ramey<p><a href="http://www.boost.org/LICENSE_1_0.txt" target="_top">Subject to Boost
      Software License</a></p>
</div></td>
</tr></table>
<hr>
<div class="spirit-nav">
<a accesskey="p" href="performance_tests.html"><img src="images/prev.png" alt="Prev"></a><a accesskey="u" href="index.html"><img src="images/up.png" alt="Up"></a><a accesskey="h" href="index.html"><img src="images/home.png" alt="Home"></a><a accesskey="n" href="pending_issues.html"><img src="images/next.png" alt="Next"></a>
</div>
</body>
</html><|MERGE_RESOLUTION|>--- conflicted
+++ resolved
@@ -21,35 +21,12 @@
 <div class="titlepage"><div><div><h2 class="title" style="clear: both">
 <a name="safe_numerics.rationale"></a>Rationale and FAQ</h2></div></div></div>
 <div class="qandaset">
-<<<<<<< HEAD
-<a name="idm241516990400"></a><dl>
-<dt>1. <a href="rationale.html#idm241516989904">Is this really necessary? If I'm writing the program with the
-=======
 <a name="idm473861220368"></a><dl>
 <dt>1. <a href="rationale.html#idm473861219888">Is this really necessary? If I'm writing the program with the
->>>>>>> 61a148cf
           requisite care and competence, problems noted in the introduction
           will never arise. Should they arise, they should be fixed "at the
           source" and not with a "band aid" to cover up bad practice.</a>
 </dt>
-<<<<<<< HEAD
-<dt>2. <a href="rationale.html#idm241516986592">Why is Boost.Convert not used?</a>
-</dt>
-<dt>3. <a href="rationale.html#idm241516984592">Why is the library named "safe ..." rather than something like
-          "checked ..." ?</a>
-</dt>
-<dt>4. <a href="rationale.html#idm241516982224">Given that the library is called "numerics" why is floating
-          point arithmetic not addressed?</a>
-</dt>
-<dt>5. <a href="rationale.html#idm241516979904">Isn't putting a defensive check just before any potential
-          undefined behavior is often considered a bad practice?</a>
-</dt>
-<dt>6. <a href="rationale.html#idm241516976304">It looks like the implementation presumes two's complement
-          arithmetic at the hardware level. So this library is not portable -
-          correct? What about other hardware architectures?</a>
-</dt>
-<dt>7. <a href="rationale.html#idm241516973968">Why do you specialize numeric_limits for "safe" types? Do you
-=======
 <dt>2. <a href="rationale.html#idm473861216576">Why is Boost.Convert not used?</a>
 </dt>
 <dt>3. <a href="rationale.html#idm473861214576">Why is the library named "safe ..." rather than something like
@@ -66,7 +43,6 @@
           correct? What about other hardware architectures?</a>
 </dt>
 <dt>7. <a href="rationale.html#idm473861203984">Why do you specialize numeric_limits for "safe" types? Do you
->>>>>>> 61a148cf
           need it?</a>
 </dt>
 </dl>
@@ -76,11 +52,7 @@
 <tbody>
 <tr class="question">
 <td align="left" valign="top">
-<<<<<<< HEAD
-<a name="idm241516989904"></a><a name="idm241516989648"></a><p><b>1.</b></p>
-=======
 <a name="idm473861219888"></a><a name="idm473861219632"></a><p><b>1.</b></p>
->>>>>>> 61a148cf
 </td>
 <td align="left" valign="top"><p>Is this really necessary? If I'm writing the program with the
           requisite care and competence, problems noted in the introduction
@@ -96,11 +68,7 @@
 </tr>
 <tr class="question">
 <td align="left" valign="top">
-<<<<<<< HEAD
-<a name="idm241516986592"></a><a name="idm241516986336"></a><p><b>2.</b></p>
-=======
 <a name="idm473861216576"></a><a name="idm473861216320"></a><p><b>2.</b></p>
->>>>>>> 61a148cf
 </td>
 <td align="left" valign="top"><p>Why is Boost.Convert not used?</p></td>
 </tr>
@@ -111,11 +79,7 @@
 </tr>
 <tr class="question">
 <td align="left" valign="top">
-<<<<<<< HEAD
-<a name="idm241516984592"></a><a name="idm241516984336"></a><p><b>3.</b></p>
-=======
 <a name="idm473861214576"></a><a name="idm473861214320"></a><p><b>3.</b></p>
->>>>>>> 61a148cf
 </td>
 <td align="left" valign="top"><p>Why is the library named "safe ..." rather than something like
           "checked ..." ?</p></td>
@@ -130,11 +94,7 @@
 </tr>
 <tr class="question">
 <td align="left" valign="top">
-<<<<<<< HEAD
-<a name="idm241516982224"></a><a name="idm241516981968"></a><p><b>4.</b></p>
-=======
 <a name="idm473861212208"></a><a name="idm473861211952"></a><p><b>4.</b></p>
->>>>>>> 61a148cf
 </td>
 <td align="left" valign="top"><p>Given that the library is called "numerics" why is floating
           point arithmetic not addressed?</p></td>
@@ -151,11 +111,7 @@
 </tr>
 <tr class="question">
 <td align="left" valign="top">
-<<<<<<< HEAD
-<a name="idm241516979904"></a><a name="idm241516979648"></a><p><b>5.</b></p>
-=======
 <a name="idm473861209888"></a><a name="idm473861209632"></a><p><b>5.</b></p>
->>>>>>> 61a148cf
 </td>
 <td align="left" valign="top"><p>Isn't putting a defensive check just before any potential
           undefined behavior is often considered a bad practice?</p></td>
@@ -170,11 +126,7 @@
 </tr>
 <tr class="question">
 <td align="left" valign="top">
-<<<<<<< HEAD
-<a name="idm241516976304"></a><a name="idm241516976048"></a><p><b>6.</b></p>
-=======
 <a name="idm473861206320"></a><a name="idm473861206064"></a><p><b>6.</b></p>
->>>>>>> 61a148cf
 </td>
 <td align="left" valign="top"><p>It looks like the implementation presumes two's complement
           arithmetic at the hardware level. So this library is not portable -
@@ -188,11 +140,7 @@
 </tr>
 <tr class="question">
 <td align="left" valign="top">
-<<<<<<< HEAD
-<a name="idm241516973968"></a><a name="idm241516973712"></a><p><b>7.</b></p>
-=======
 <a name="idm473861203984"></a><a name="idm473861203728"></a><p><b>7.</b></p>
->>>>>>> 61a148cf
 </td>
 <td align="left" valign="top"><p>Why do you specialize numeric_limits for "safe" types? Do you
           need it?</p></td>
