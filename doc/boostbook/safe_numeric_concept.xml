<?xml version="1.0" encoding="UTF-8"?>
<!DOCTYPE section PUBLIC "-//Boost//DTD BoostBook XML V1.1//EN"
"http://www.boost.org/tools/boostbook/dtd/boostbook.dtd">
<section id="safe_numerics.safe_numeric_concept">
  <title>SafeNumeric&lt;T&gt;</title>

  <?dbhtml stop-chunking?>

  <section>
    <title>Description</title>

    <para>This holds an arithmetic value which can be used as a replacement
    for built-in C++ arithmetic values. These types differ from their built-in
    counter parts in that the are guaranteed not to produce invalid arithmetic
    results. These operations return safe types rather than built-in
    types.</para>
  </section>

  <section>
    <title>Refinement of</title>

    <para><link linkend="safe_numerics.numeric">Numeric</link></para>
  </section>

  <section>
    <title>Notation</title>

    <informaltable>
      <tgroup cols="2">
        <colspec align="left" colwidth="2*"/>

        <colspec align="left" colwidth="10*"/>

        <thead>
          <row>
            <entry align="left">Symbol</entry>

            <entry align="left">Description</entry>
          </row>
        </thead>

        <tbody>
          <row>
            <entry><code>T, U</code></entry>

            <entry>Types fulfilling <link
            linkend="safe_numerics.numeric">Numeric</link> or <link
            linkend="safe_numerics.integer">Integer</link> type
            requirements</entry>
          </row>

          <row>
            <entry>t, u</entry>

            <entry>objects of types T, U</entry>
          </row>

          <row>
            <entry>S</entry>

            <entry>A type fulfilling SafeNumeric type requirements</entry>
          </row>

          <row>
            <entry>s, s1, s2</entry>

            <entry>objects of types S</entry>
          </row>

          <row>
            <entry>op</entry>

            <entry>C++ infix operator which is supported by underlying numeric
            type</entry>
          </row>

          <row>
            <entry>prefix_op</entry>

            <entry>C++ prefix operator: ++, --, -, +, ~</entry>
          </row>

          <row>
            <entry>postfix_op</entry>

            <entry>C++ postfix operator: ++, --</entry>
          </row>

          <row>
            <entry>assign_op</entry>

            <entry>C++ assignment operator</entry>
          </row>
        </tbody>
      </tgroup>
    </informaltable>
  </section>

  <section>
    <title>Valid Expressions</title>

    <para><informaltable>
        <tgroup cols="3">
          <colspec align="left" colwidth="3*"/>

          <colspec align="left" colwidth="2*"/>

          <colspec align="left" colwidth="8*"/>

          <thead>
            <row>
              <entry align="left">Expression</entry>

              <entry align="left">Result Type</entry>

              <entry>Description</entry>
            </row>
          </thead>

          <tbody>
            <row>
              <entry><code>s op t</code></entry>

              <entry>unspecified S</entry>

              <entry><para>invoke safe C++ operator op and return another
              SafeNumeric type.</para></entry>
            </row>

            <row>
              <entry><code>t op s</code></entry>

              <entry>unspecified S</entry>

              <entry><para>invoke safe C++ operator op and return another
              SafeNumeric type.</para></entry>
            </row>

            <row>
              <entry><code>s1 op s2</code></entry>

              <entry>unspecified S</entry>

              <entry><para>invoke safe C++ operator op and return another
              SafeNumeric type.</para></entry>
            </row>

            <row>
              <entry><code>prefix_op S</code></entry>

              <entry>S</entry>

              <entry><para>invoke safe C++ operator <code>prefix_op</code> and
              return another SafeNumeric type.</para></entry>
            </row>

            <row>
              <entry><code>S postfix_op</code></entry>

              <entry>S</entry>

              <entry><para>invoke safe C++ operator <code>postfix_op</code>
              and return another SafeNumeric type.</para></entry>
            </row>

            <row>
              <entry><code>s assign_op t</code></entry>

              <entry>S</entry>

              <entry><para>convert t to type S1 and assign it to s1. If the
              value t cannot be represented as an instance of type S, it is an
              error.</para></entry>
            </row>

            <row>
              <entry><code>S(t)</code></entry>

              <entry>S</entry>

<<<<<<< HEAD
              <entry><para>construct a instance of S from a value of type T. f
              the value t cannot be represented as an instance of type S, it
=======
              <entry><para>construct an instance of S from a value of type T. If
              the value t cannot be represented as an instance of type S1, it
>>>>>>> 6bd16a0e
              is an error.</para></entry>
            </row>

            <row>
              <entry><code>S</code></entry>

              <entry>S</entry>

              <entry><para>construct an uninitialized instance of
              S.</para></entry>
            </row>

            <row>
              <entry><code>is_safe&lt;S&gt;</code></entry>

              <entry><code>std::true_type</code> or
              <code>std::false_type</code></entry>

              <entry><para>type trait to query whether any type T fulfills the
              requirements for a SafeNumeric type.</para></entry>
            </row>

            <row>
              <entry><code>get_promotion_policy&lt;S&gt;::type</code></entry>

              <entry>PP</entry>

              <entry><para>return the Promotion Policy associated with this
              type. </para><para>If there is no such policy associated with
              this type, <code>void</code> shall be returned.</para></entry>
            </row>

            <row>
              <entry><code>get_exception_policy&lt;S&gt;::type</code></entry>

              <entry>EP</entry>

              <entry><para>return the Exception Policy associated with this
              type. </para><para>If there is no such policy associated with
              this type, <code>void</code> shall be returned.</para></entry>
            </row>

            <row>
              <entry><code>base_type&lt;S&gt;::type</code></entry>

              <entry>Numeric</entry>

              <entry><para>return the underlying Numeric type on which this
              Safe type is based. </para></entry>
            </row>

            <row>
              <entry><code>base_value(s)</code></entry>

              <entry>T</entry>

              <entry><para>return the underlying value of an instance of the
              Safe type.</para></entry>
            </row>

            <row>
              <entry><code>static_cast&lt;T&gt;(s)</code></entry>

              <entry>T</entry>

              <entry><para>convert the value of s to type T. In contrast to
              base_value(s) described above, T may be any Numeric type. If the
              value of s cannot be correctly represented as a type T, it is an
              error which will be handled according to the Exception Policy of
              the variable s. This is an explicit, checked cast. Implicit
              casting from a safe type to a built-in integer type is expressly
              prohibited and should invoke a compile time
              error.</para></entry>
            </row>
          </tbody>
        </tgroup>
      </informaltable></para>

    <itemizedlist>
      <listitem>
        <para>The result of any binary operation where one or both of the operands
        is a SafeNumeric type is also a SafeNumeric type.</para>
      </listitem>

      <listitem>
        <para>All the expressions in the above table are
        <code>constexpr</code> expressions</para>
      </listitem>

      <listitem>
        <para>Binary expressions that are not assignments place similar
        requirements on both Exception and Promotion policies of Safe
        arguments.<itemizedlist>
            <listitem>
              <para>at least one argument must be a Safe type with a non void
              policy.</para>
            </listitem>

            <listitem>
              <para>if both arguments are Safe types with non void policies,
              the policies must be the same.</para>
            </listitem>
          </itemizedlist></para>
      </listitem>

      <listitem>
        <para>Safe Numeric operators will NOT perform standard numeric
        conversions in order to convert to built-in types.<programlisting>void f(int);

int main(){
    long x;
    f(x);         // OK - builtin implicit version
    safe&lt;long&gt; y;
    f(y);         // compile time error
    return 0;
}</programlisting>This behavior distinguishes a Safe type from its underlying
        type T and prevents a <code>safe&lt;T&gt;</code> from being a
        "drop-in" replacement for a <code>T</code>.</para>
      </listitem>
    </itemizedlist>
  </section>

  <section>
    <title>Complexity Guarantees</title>

<<<<<<< HEAD
    <para>There are no complexity guarantees explicitly enforced here. Usage
    of safe operations should add a fixed amount of time to compilation with
    each usage.</para>
=======

    <para>There are no complexity guarantees explicitly enforced here.
    However, it would be very surprising if any implementation were to be more
    complex that O(0);</para>
>>>>>>> 6bd16a0e
  </section>

  <section>
    <title>Invariants</title>

<<<<<<< HEAD
    <para>The fundamental requirement of a SafeNumeric type is that implements
    all C++ operations permitted on its base type in a way the prevents the
    return of an incorrect arithmetic result. Various implementations of this
    concept may handle circumstances which produce such results differently
    (throw exception, compile time trap, etc..) no implementation should
    return an arithmetically incorrect result.</para>
=======
    <para>The fundamental requirement of a SafeNumeric type is that it implements
    all C++ operations permitted on its base type in a way the prevents the
    return of an incorrect arithmetic result. Various implementations of this
    concept may handle circumstances which produce such results differently 
    (throw exception, compile time trap, etc..) no implementation should return
    an arithmetically incorrect result.</para>
>>>>>>> 6bd16a0e
  </section>

  <section>
    <title>Header</title>

    <para><ulink
    url="../../include/concept/exception_policy.hpp"><code>#include
    &lt;safe_numerics/include/concepts/safe_numeric.hpp&gt;</code></ulink></para>
  </section>

  <section>
    <title>Models</title>

    <para>safe&lt;T&gt;</para>

    <para>safe_signed_range&lt;-11, 11&gt;</para>

    <para>safe_unsigned_range&lt;0, 11&gt;</para>

    <para>safe_literal&lt;4&gt;</para>
  </section>
</section><|MERGE_RESOLUTION|>--- conflicted
+++ resolved
@@ -44,8 +44,7 @@
             <entry><code>T, U</code></entry>
 
             <entry>Types fulfilling <link
-            linkend="safe_numerics.numeric">Numeric</link> or <link
-            linkend="safe_numerics.integer">Integer</link> type
+            linkend="safe_numerics.numeric">Numeric</link> type
             requirements</entry>
           </row>
 
@@ -56,7 +55,7 @@
           </row>
 
           <row>
-            <entry>S</entry>
+            <entry>S, S1, S2</entry>
 
             <entry>A type fulfilling SafeNumeric type requirements</entry>
           </row>
@@ -70,20 +69,19 @@
           <row>
             <entry>op</entry>
 
-            <entry>C++ infix operator which is supported by underlying numeric
-            type</entry>
+            <entry>C++ infix operator</entry>
           </row>
 
           <row>
             <entry>prefix_op</entry>
 
-            <entry>C++ prefix operator: ++, --, -, +, ~</entry>
+            <entry>C++ prefix operator: -, +, ~</entry>
           </row>
 
           <row>
             <entry>postfix_op</entry>
 
-            <entry>C++ postfix operator: ++, --</entry>
+            <entry>C++ postfix operator</entry>
           </row>
 
           <row>
@@ -101,7 +99,7 @@
 
     <para><informaltable>
         <tgroup cols="3">
-          <colspec align="left" colwidth="3*"/>
+          <colspec align="left" colwidth="2*"/>
 
           <colspec align="left" colwidth="2*"/>
 
@@ -148,7 +146,7 @@
             <row>
               <entry><code>prefix_op S</code></entry>
 
-              <entry>S</entry>
+              <entry>unspecified S</entry>
 
               <entry><para>invoke safe C++ operator <code>prefix_op</code> and
               return another SafeNumeric type.</para></entry>
@@ -157,7 +155,7 @@
             <row>
               <entry><code>S postfix_op</code></entry>
 
-              <entry>S</entry>
+              <entry>unspecified S</entry>
 
               <entry><para>invoke safe C++ operator <code>postfix_op</code>
               and return another SafeNumeric type.</para></entry>
@@ -166,25 +164,20 @@
             <row>
               <entry><code>s assign_op t</code></entry>
 
-              <entry>S</entry>
+              <entry>S1</entry>
 
               <entry><para>convert t to type S1 and assign it to s1. If the
-              value t cannot be represented as an instance of type S, it is an
-              error.</para></entry>
+              value t cannot be represented as an instance of type S1, it is
+              an error.</para></entry>
             </row>
 
             <row>
               <entry><code>S(t)</code></entry>
 
-              <entry>S</entry>
-
-<<<<<<< HEAD
-              <entry><para>construct a instance of S from a value of type T. f
-              the value t cannot be represented as an instance of type S, it
-=======
+              <entry>unspecified S</entry>
+
               <entry><para>construct an instance of S from a value of type T. If
               the value t cannot be represented as an instance of type S1, it
->>>>>>> 6bd16a0e
               is an error.</para></entry>
             </row>
 
@@ -208,56 +201,15 @@
             </row>
 
             <row>
-              <entry><code>get_promotion_policy&lt;S&gt;::type</code></entry>
-
-              <entry>PP</entry>
-
-              <entry><para>return the Promotion Policy associated with this
-              type. </para><para>If there is no such policy associated with
-              this type, <code>void</code> shall be returned.</para></entry>
-            </row>
-
-            <row>
-              <entry><code>get_exception_policy&lt;S&gt;::type</code></entry>
-
-              <entry>EP</entry>
-
-              <entry><para>return the Exception Policy associated with this
-              type. </para><para>If there is no such policy associated with
-              this type, <code>void</code> shall be returned.</para></entry>
-            </row>
-
-            <row>
-              <entry><code>base_type&lt;S&gt;::type</code></entry>
-
-              <entry>Numeric</entry>
-
-              <entry><para>return the underlying Numeric type on which this
-              Safe type is based. </para></entry>
-            </row>
-
-            <row>
-              <entry><code>base_value(s)</code></entry>
+              <entry><code>static_cast&lt;T&gt;(s)</code></entry>
 
               <entry>T</entry>
 
-              <entry><para>return the underlying value of an instance of the
-              Safe type.</para></entry>
-            </row>
-
-            <row>
-              <entry><code>static_cast&lt;T&gt;(s)</code></entry>
-
-              <entry>T</entry>
-
-              <entry><para>convert the value of s to type T. In contrast to
-              base_value(s) described above, T may be any Numeric type. If the
-              value of s cannot be correctly represented as a type T, it is an
-              error which will be handled according to the Exception Policy of
-              the variable s. This is an explicit, checked cast. Implicit
-              casting from a safe type to a built-in integer type is expressly
-              prohibited and should invoke a compile time
-              error.</para></entry>
+              <entry><para>convert the value of s to type T. If the value of s
+              cannot be correctly represented as a type T, it is an error.
+              Note that implicit casting from a safe type to a built-in
+              integer type is expressly prohibited and should invoke a compile
+              time error.</para></entry>
             </row>
           </tbody>
         </tgroup>
@@ -275,19 +227,8 @@
       </listitem>
 
       <listitem>
-        <para>Binary expressions that are not assignments place similar
-        requirements on both Exception and Promotion policies of Safe
-        arguments.<itemizedlist>
-            <listitem>
-              <para>at least one argument must be a Safe type with a non void
-              policy.</para>
-            </listitem>
-
-            <listitem>
-              <para>if both arguments are Safe types with non void policies,
-              the policies must be the same.</para>
-            </listitem>
-          </itemizedlist></para>
+        <para>Binary expressions which are not assignments require that
+        promotion and exception policies be identical.</para>
       </listitem>
 
       <listitem>
@@ -300,9 +241,8 @@
     safe&lt;long&gt; y;
     f(y);         // compile time error
     return 0;
-}</programlisting>This behavior distinguishes a Safe type from its underlying
-        type T and prevents a <code>safe&lt;T&gt;</code> from being a
-        "drop-in" replacement for a <code>T</code>.</para>
+}</programlisting>This behavior prevents a <code>safe&lt;T&gt;</code> from
+        being a "drop-in" replacement for a <code>T</code>.</para>
       </listitem>
     </itemizedlist>
   </section>
@@ -310,36 +250,21 @@
   <section>
     <title>Complexity Guarantees</title>
 
-<<<<<<< HEAD
-    <para>There are no complexity guarantees explicitly enforced here. Usage
-    of safe operations should add a fixed amount of time to compilation with
-    each usage.</para>
-=======
 
     <para>There are no complexity guarantees explicitly enforced here.
     However, it would be very surprising if any implementation were to be more
     complex that O(0);</para>
->>>>>>> 6bd16a0e
   </section>
 
   <section>
     <title>Invariants</title>
 
-<<<<<<< HEAD
-    <para>The fundamental requirement of a SafeNumeric type is that implements
-    all C++ operations permitted on its base type in a way the prevents the
-    return of an incorrect arithmetic result. Various implementations of this
-    concept may handle circumstances which produce such results differently
-    (throw exception, compile time trap, etc..) no implementation should
-    return an arithmetically incorrect result.</para>
-=======
     <para>The fundamental requirement of a SafeNumeric type is that it implements
     all C++ operations permitted on its base type in a way the prevents the
     return of an incorrect arithmetic result. Various implementations of this
     concept may handle circumstances which produce such results differently 
     (throw exception, compile time trap, etc..) no implementation should return
     an arithmetically incorrect result.</para>
->>>>>>> 6bd16a0e
   </section>
 
   <section>
