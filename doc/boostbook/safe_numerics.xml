--- conflicted
+++ resolved
@@ -154,11 +154,7 @@
     strong guarantee.</para>
   </section>
 
-<<<<<<< HEAD
-  <section>
-=======
   <section id="safe_numerics.library_implementation">
->>>>>>> develop
     <title>Library Implementation</title>
 
     <para>The Safe Numerics library is implemented in terms of some more
@@ -172,42 +168,14 @@
     It is thought that they may be useful outside of the context of the Safe
     Numerics library. For all these reasons, they are documented here.</para>
 
-<<<<<<< HEAD
-<<<<<<< HEAD
-    <section>
-=======
-    <section id="safe_numerics.checked_result">
->>>>>>> develop
-      <title>Checked_Result&lt;R&gt;</title>
-
-      <para>To Do</para>
-    </section>
-
-<<<<<<< HEAD
-    <section>
-=======
-    <section id="safe_numerics.checked_integer_arithmetic">
->>>>>>> develop
-      <title>Checked Integer Arithmetic</title>
-=======
     <xi:include href="exception_type.xml" xpointer="element(/1)"
                 xmlns:xi="http://www.w3.org/2001/XInclude"/>
->>>>>>> 61a148cf
 
     <xi:include href="checked_result.xml" xpointer="element(/1)"
                 xmlns:xi="http://www.w3.org/2001/XInclude"/>
 
-<<<<<<< HEAD
-<<<<<<< HEAD
-    <section>
-=======
-    <section id="safe_numerics.interval_arithmetic">
->>>>>>> develop
-      <title>Interval Arithmetic</title>
-=======
     <xi:include href="checked.xml" xpointer="element(/1)"
                 xmlns:xi="http://www.w3.org/2001/XInclude"/>
->>>>>>> 61a148cf
 
     <xi:include href="interval.xml" xpointer="element(/1)"
                 xmlns:xi="http://www.w3.org/2001/XInclude"/>
@@ -365,19 +333,9 @@
       <listitem>
         <para>Although care was taking to make the library portable, it's
         likely that at least some parts of the implementation - particularly
-<<<<<<< HEAD
-<<<<<<< HEAD
-        <code>checked</code> arithmetic - likely depend upon two complement
-        representation of integers. Hence the library is probably not
-        currently portable to other architectures. </para>
-=======
-        <code>checked</code> arithmetic - depend upon twos complement
-=======
         <code>checked</code> arithmetic - depend upon two's complement
->>>>>>> 61a148cf
         representation of integers. Hence the library is probably not
         currently portable to other architectures.</para>
->>>>>>> develop
       </listitem>
 
       <listitem>
