--- conflicted
+++ resolved
@@ -79,9 +79,9 @@
     applies to other operations such as subtraction, multiplication etc. .
     C/C++ often automatically and silently converts some integer types to
     others in the course of implementing binary operations and similar
-    problems occur in this case as well. Since the problems and their
-    solutions are similar, we'll confine the current discussion to just this
-    one example.</para>
+    problems occur in this case as well. Since the problems and their solution
+    are similar, We'll confine the current discussion to just this one
+    example.</para>
   </section>
 
   <section id="safe_numerics.introduction.solution">
@@ -90,11 +90,10 @@
     <para>This library implements special versions of <code>int</code>,
     <code>unsigned</code>, etc. which behave exactly like the original ones
     <emphasis role="bold">except</emphasis> that the results of these
-    operations are guaranteed to be either to be arithmetically correct or to
-    invoke an error. Using this library, the above example would be rendered
-    as:</para>
-
-    <programlisting>#include &lt;boost/safe_numerics/safe_integer.hpp&gt;
+    operations are guaranteed to be either arithmetically correct or invoke an
+    error. Using this library, the above example would be rendered as:</para>
+
+    <programlisting>#include &lt;boost/safe_numeric/safe_integer.hpp&gt;
 using namespace boost::numeric;
 safe&lt;int&gt; f(safe&lt;int&gt; x, safe&lt;int&gt; y){
   return x + y; // throw exception if correct result cannot be returned
@@ -215,17 +214,10 @@
         </listitem>
 
         <listitem>
-<<<<<<< HEAD
-          <para>Enforce of other program requirements using ranged integer
-          types. The library includes types <code>for safe ranges and safe
-          literals of signed and unsigned types</code>. These types can be
-          used to improve program correctness and performance.</para>
-=======
           <para>Enforce other program requirements using ranged integer
           types. The library includes the types <code>safe_range&lt;Min,
           Max&gt;</code> and <code>safe_literal&lt;N</code>&gt;. These types
           can be used to improve program correctness and performance.</para>
->>>>>>> 6bd16a0e
         </listitem>
       </itemizedlist></para>
   </section>
