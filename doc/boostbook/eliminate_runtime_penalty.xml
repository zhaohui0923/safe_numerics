<?xml version="1.0" encoding="UTF-8"?>
<!DOCTYPE section PUBLIC "-//Boost//DTD BoostBook XML V1.1//EN"
"http://www.boost.org/tools/boostbook/dtd/boostbook.dtd">
<section id="safe_numerics.eliminate_runtime_penalty">
  <title>Eliminating Runtime Penalty</title>

  <para>Up until now, we've focused on detecting when incorrect results are
  produced and handling these occurrences either by throwing an exception or
  invoking some designated function. We've achieved our goal of detecting and
  handling arithmetically incorrect behavior - but at what cost? It is a fact
  that many C++ programmers will find this trade-off unacceptable. So the
  question arises as to how we might minimize or eliminate this runtime
  penalty.</para>

  <para>The first step is to determine what parts of a program might invoke
  exceptions. The following program is similar to previous examples but uses a
  special exception policy: <link
  linkend="safe_numerics.exception_policies.trap_exception"><code>trap_exception</code></link>.</para>

  <note>
    <para>In this document we use the term "trap" to mean invocation of some
    message at compile time. We use "throw" to indicate a runtime exception.
    </para>
  </note>

  <para><programlisting><xi:include href="../../examples/example81.cpp"
        parse="text" xmlns:xi="http://www.w3.org/2001/XInclude"/></programlisting>Now,
  any expression which <emphasis><emphasis
  role="bold">might</emphasis></emphasis> fail at runtime is flagged with a
  compile time error. There is no longer any need for <code>try/catch
  blocks</code>. Since this program does not compile, the <emphasis
  role="bold">library absolutely <emphasis role="bold">guarantees that no
  arithmetic expression</emphasis> will yield incorrect results</emphasis> .
  This is our original goal. Now all we need to do is make the program work.
  There are a couple of ways to do this.</para>

  <section id="safe_numerics.eliminate_runtime_penalty.1">
    <title>Using Automatic Type Promotion</title>

    <para>The C++ standard describes how binary operations on different
    integer types are handled. Here is a simplified version of the
    rules:</para>

    <itemizedlist>
      <listitem>
        <para>promote any operand smaller than <code>int</code> to an
        <code>int</code> or <code>unsigned int</code>.</para>
      </listitem>

      <listitem>
        <para>if the signed operand is larger than the signed one, the result
        will be signed, otherwise the result will be unsigned.</para>
      </listitem>

      <listitem>
        <para>expand the smaller operand to the size of the larger one</para>
      </listitem>
    </itemizedlist>

    <para>So the result of the sum of two integer types may result in another
    integer type. If the values are large, the result can exceed the size that
    the resulting integer type can hold. This is what we call "overflow". The
    C/C++ standard characterizes this as undefined behavior and leaves to
    compiler implementors the decision as to how such a situation will be
    handled. Usually, this means just truncating the result to fit into the
    result type - which sometimes will make the result arithmetically
    incorrect. However, depending on the compiler and compile time switch
    settings, such cases may result in some sort of run time
    exception.</para>

    <para>The complete signature for a safe integer type is:</para>

    <para><programlisting>template &lt;
    class T,                  // underlying integer type
    class P = native,         // type promotion policy class
    class E = throw_exception // error handling policy class
&gt;
safe;
</programlisting></para>

    <para>The promotion rules implemented in the default <code><link
    linkend="safe_numerics.types.native">native</link></code> type promotion
    policy are consistent with those of standard C++</para>

    <para>Up until now, we've focused on detecting when this happens and
    invoking an exception or other kind of error handler.</para>

    <para>But now we look at another option. Using the <link
    linkend="safe_numerics.types.automatic"><code>automatic</code></link> type
    promotion policy, we can change the rules of C++ arithmetic for safe types
    to something like the following:</para>

    <para><itemizedlist>
        <listitem>
          <para>for any C++ numeric type, we know from
          <code>std::numeric_limits</code> what the maximum and minimum values
          that a variable can be - this defines a closed interval.</para>
        </listitem>

        <listitem>
          <para>For any binary operation on these types, we can calculate the
          interval of the result at compile time.</para>
        </listitem>

        <listitem>
          <para>From this interval we can select a new type which can be
          guaranteed to hold the result and use this for the calculation. This
          is more or less equivalent to the following code:</para>

          <programlisting>int x, y;
int z = x + y               // could overflow

int x, y;
long z = (long)x + (long)y; // can never overflow</programlisting>

          <para>One could do this by editing his code manually, but such a
          task would be tedious, error prone, and leave the resulting code
          hard to read and verify. Using the <link
          linkend="safe_numerics.types.automatic"><code>automatic</code></link>
          type promotion policy will achieve the equivalent result without
          these problems.</para>
        </listitem>

        <listitem>
          <para>Since the result type is guaranteed to hold the result, there
          is no need to check for errors - they can't happen!!! The usage of the
          <link
          linkend="safe_numerics.types.trap_exception"><code>trap_exception</code></link>
          exception policy enforces this guarantee.</para>
        </listitem>

        <listitem>
          <para>Since there can be no errors, there is no need for
          <code>try/catch</code> blocks.</para>
        </listitem>

        <listitem>
          <para>The only runtime error checking we need to do is when safe
          values are initialized or assigned from values which are "too
          large". These are infrequent occurrences which generally have little
          or no impact on program running time. And many times, one can make
          small adjustments in selecting the types in order to eliminate all
          runtime penalties.</para>
        </listitem>
      </itemizedlist></para>

    <para>In short, given a binary operation, we silently promote the types of
    the operands to a wider result type so the result cannot overflow. This is
    a fundamental departure from the C++ Standard behavior.</para>

    <para>If the interval of the result cannot be guaranteed to fit in the
    largest type that the machine can handle (usually 64 bits these days), the
    largest available integer type with the correct result sign is used. So
    even with our "automatic" type promotion scheme, it's still possible to
    overflow. In this case, and only this case, is runtime error checking code
    generated. Depending on the application, it should be rare to generate
    error checking code, and even more rare to actually invoke it. Any such
    instances are detected at compile time by the <link
    linkend="safe_numerics.types.trap_exception"><code>trap_exception</code></link>
    exception policy.</para>

    <para>This small example illustrates how to use automatic type promotion
    to eliminate all runtime penalty.</para>

    <para><programlisting><xi:include href="../../examples/example82.cpp"
          parse="text" xmlns:xi="http://www.w3.org/2001/XInclude"/></programlisting></para>

    <para>The above program produces the following output:</para>

    <para><screen>example 82:
x = &lt;int&gt;[-2147483648,2147483647] = 2147483647
y = &lt;int&gt;[-2147483648,2147483647] = 2
z = &lt;long&gt;[-4294967296,4294967294] = 2147483649
</screen></para>

    <para>The output uses a custom output manipulator for safe types to
    display the underlying type and its range as well as current value. Note
    that:<itemizedlist>
        <listitem>
          <para>the <link
<<<<<<< HEAD
          linkend="safe_numerics.types.automatic"><code>automatic</code></link>
          type promotion policy has rendered the result of the some of two
=======
          linkend="safe_numerics.promotion_policy.models.automatic"><code>automatic</code></link>
          type promotion policy has rendered the result of the sum of two
>>>>>>> 6bd16a0e
          <code>integers</code> as a <code>long</code> type.</para>
        </listitem>

        <listitem>
          <para>our program compiles without error - even when using the <link
          linkend="safe_numerics.types.trap_exception"><code>trap_exception</code></link>
          exception policy</para>
        </listitem>

        <listitem>
          <para>We do not need to use the <code>try/catch</code> idiom to handle
          arithmetic errors - we will have none.</para>
        </listitem>

        <listitem>
          <para>We only needed to change two lines of code to achieve our
          goal</para>
        </listitem>
      </itemizedlist></para>
  </section>

  <section id="safe_numerics.eliminate_runtime_penalty.2">
    <title>Using <link
    linkend="safe_numerics.safe_range">safe_range</link></title>

    <para>Instead of relying on automatic type promotion, we can just create
    our own types in such a way that we know they won't overflow. In the
    example below, we presume we know that the values we want to work with
    fall in the range [-24,82]. So we "know" the program will always result in
    a correct result. But since we trust no one, and since the program could
    change and the expressions be replaced with other ones, we'll still use
    the <link
    linkend="safe_numerics.exception_policies.trap_exception"><code>trap_exception</code></link>
    exception policy to verify at compile time that what we "know" to be true
    is in fact true.</para>

    <programlisting><xi:include href="../../examples/example83.cpp"
        parse="text" xmlns:xi="http://www.w3.org/2001/XInclude"/></programlisting>

    <para><itemizedlist>
        <listitem>
          <para><code><code>safe_signed_range</code></code> defines a type
          which is limited to the indicated range. Out of range assignments
          will be detected at compile time if possible (as in this case) or at
          run time if necessary.</para>
        </listitem>

        <listitem>
          <para><code>safe_signed_literal</code> defines a constant with a
          specific value. Defining constants in this way enables the library
          to correctly anticipate the range of the results of arithmetic
          expressions.</para>
        </listitem>

        <listitem>
          <para>The usage of <code>trap_exception</code> will mean that any
          assignment to z which could be outside the legal range will result
          in a compile time error.</para>
        </listitem>

        <listitem>
          <para>So if this program compiles, it's guaranteed to return a valid
          result.</para>
        </listitem>
      </itemizedlist>This program produces the following run time
    output.</para>

    <screen>example 83:
x = &lt;signed char&gt;[10,10] = 10
y = &lt;signed char&gt;[67,67] = 67
z = &lt;signed char&gt;[-24,82] = 77
</screen>
  </section>

  <section id="safe_numerics.eliminate_runtime_penalty.3">
    <title>Mixing Approaches</title>

    <para>For purposes of exposition, we've divided the discussion of how to
    eliminate runtime penalties by the different approaches available. A
    realistic program would likely include all techniques mentioned above.
    Consider the following:</para>

    <programlisting><xi:include href="../../examples/example84.cpp"
        parse="text" xmlns:xi="http://www.w3.org/2001/XInclude"/></programlisting>

    <para><itemizedlist>
        <listitem>
          <para>As before, we define a type <code>safe_t</code> to reflect our
          view of legal values for this program. This uses the <link
          linkend="safe_numerics.promotion_policy.models.automatic"><code>automatic</code></link>
          type promotion policy as well as the <link
          linkend="safe_numerics.exception_policies.trap_exception"><code>trap_exception</code></link>
          exception policy to enforce elimination of runtime penalties.</para>
        </listitem>

        <listitem>
          <para>The function <code>f</code> accepts only arguments of type
          <code>safe_t</code> so there is no need to check the input values.
          This performs the functionality of <emphasis><emphasis
          role="bold">programming by contract</emphasis></emphasis> with no
          runtime cost.</para>
        </listitem>

        <listitem>
          <para>In addition, we define <code>input_safe_t</code> to be used
          when reading variables from the program console. Clearly, these can
          only be checked at runtime so they use the throw_exception policy.
          When variables are read from the console they are checked for legal
          values. We need no ad hoc code to do this, as these types are
          guaranteed to contain legal values and will throw an exception when
          this guarantee is violated. In other words, we automatically get
          checking of input variables with no additional programming.</para>
        </listitem>

        <listitem>
          <para>On calling of the function <code>f</code>, arguments of type
          <code>input_safe_t</code> are converted to values of type
          <code>safe_t</code> . In this particular example, it can be
          determined at compile time that construction of an instance of a
          <code>safe_t</code> from an <code>input_safe_t</code> can never
          fail. Hence, no <code>try/catch</code> block is necessary. The usage
          of the <code>trap_exception</code> policy for <code>safe_t</code>
          types guarantees this to be true at compile time.</para>
        </listitem>
      </itemizedlist>Here is the output from the program when values 12 and 32
    are input from the console:</para>

    <screen>example 84:
12 32
x&lt;signed char&gt;[-24,82] = 12
y&lt;signed char&gt;[-24,82] = 32
z = &lt;short&gt;[-48,164] = 44
(x + y) = &lt;short&gt;[-48,164] = 44
(x - y) = &lt;short&gt;[-106,106] = -20
&lt;short&gt;[-48,164] = 44</screen>
  </section>
</section><|MERGE_RESOLUTION|>--- conflicted
+++ resolved
@@ -16,12 +16,6 @@
   exceptions. The following program is similar to previous examples but uses a
   special exception policy: <link
   linkend="safe_numerics.exception_policies.trap_exception"><code>trap_exception</code></link>.</para>
-
-  <note>
-    <para>In this document we use the term "trap" to mean invocation of some
-    message at compile time. We use "throw" to indicate a runtime exception.
-    </para>
-  </note>
 
   <para><programlisting><xi:include href="../../examples/example81.cpp"
         parse="text" xmlns:xi="http://www.w3.org/2001/XInclude"/></programlisting>Now,
@@ -79,16 +73,16 @@
 </programlisting></para>
 
     <para>The promotion rules implemented in the default <code><link
-    linkend="safe_numerics.types.native">native</link></code> type promotion
-    policy are consistent with those of standard C++</para>
+    linkend="safe_numerics.promotion_policy.models.native">native</link></code>
+    type promotion policy are consistent with those of standard C++ </para>
 
     <para>Up until now, we've focused on detecting when this happens and
     invoking an exception or other kind of error handler.</para>
 
     <para>But now we look at another option. Using the <link
-    linkend="safe_numerics.types.automatic"><code>automatic</code></link> type
-    promotion policy, we can change the rules of C++ arithmetic for safe types
-    to something like the following:</para>
+    linkend="safe_numerics.promotion_policy.models.automatic"><code>automatic</code></link>
+    type promotion policy, we can change the rules of C++ arithmetic for safe
+    types to something like the following:</para>
 
     <para><itemizedlist>
         <listitem>
@@ -116,7 +110,7 @@
           <para>One could do this by editing his code manually, but such a
           task would be tedious, error prone, and leave the resulting code
           hard to read and verify. Using the <link
-          linkend="safe_numerics.types.automatic"><code>automatic</code></link>
+          linkend="safe_numerics.promotion_policy.models.automatic"><code>automatic</code></link>
           type promotion policy will achieve the equivalent result without
           these problems.</para>
         </listitem>
@@ -125,7 +119,7 @@
           <para>Since the result type is guaranteed to hold the result, there
           is no need to check for errors - they can't happen!!! The usage of the
           <link
-          linkend="safe_numerics.types.trap_exception"><code>trap_exception</code></link>
+          linkend="safe_numerics.exception_policy.models.trap_exception"><code>trap_exception</code></link>
           exception policy enforces this guarantee.</para>
         </listitem>
 
@@ -156,7 +150,7 @@
     generated. Depending on the application, it should be rare to generate
     error checking code, and even more rare to actually invoke it. Any such
     instances are detected at compile time by the <link
-    linkend="safe_numerics.types.trap_exception"><code>trap_exception</code></link>
+    linkend="safe_numerics.exception_policies.trap_exception"><code>trap_exception</code></link>
     exception policy.</para>
 
     <para>This small example illustrates how to use automatic type promotion
@@ -178,19 +172,14 @@
     that:<itemizedlist>
         <listitem>
           <para>the <link
-<<<<<<< HEAD
-          linkend="safe_numerics.types.automatic"><code>automatic</code></link>
-          type promotion policy has rendered the result of the some of two
-=======
           linkend="safe_numerics.promotion_policy.models.automatic"><code>automatic</code></link>
           type promotion policy has rendered the result of the sum of two
->>>>>>> 6bd16a0e
           <code>integers</code> as a <code>long</code> type.</para>
         </listitem>
 
         <listitem>
           <para>our program compiles without error - even when using the <link
-          linkend="safe_numerics.types.trap_exception"><code>trap_exception</code></link>
+          linkend="safe_numerics.exception_policies.trap_exception"><code>trap_exception</code></link>
           exception policy</para>
         </listitem>
 
