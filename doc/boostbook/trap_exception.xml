<?xml version="1.0" encoding="UTF-8"?>
<!DOCTYPE section PUBLIC "-//Boost//DTD BoostBook XML V1.1//EN"
"http://www.boost.org/tools/boostbook/dtd/boostbook.dtd">
<section id="safe_numerics.exception_policies.trap_exception">
  <title>trap_exception</title>

  <section>
    <title>Description</title>

<<<<<<< HEAD
    <para>This exception policy will trap at compile time any operation which
=======
    <para>This exception policy will trap at compile time any operation that
>>>>>>> 6bd16a0e
    <emphasis><emphasis role="bold">COULD</emphasis></emphasis> result in a
    runtime exception. It can be used in an environment which can tolerate
    neither arithmetic errors nor runtime overhead. Usage of this policy will
    almost always require altering one's program to avoid exceptions.</para>
  </section>

  <section>
    <title>Model of</title>

    <para><link
    linkend="safe_numerics.promotion_policy">ExceptionPolicy</link></para>
  </section>

  <section>
    <title>Header</title>

    <para><code><ulink url="../../include/exception_policy.hpp"><code>#include
    &lt;boost/safe_numerics/exception_policy.hpp&gt;
    </code></ulink></code></para>
  </section>

  <section>
    <title>Example of use</title>

    <programlisting>#include "../../include/safe_integer.hpp"
#include "../../include/automatic.hpp"
#include "../../include/exception_policies.hpp"

int main(){
    using namespace boost::numeric;
    safe&lt;char, automatic, trap_exception&gt; x, y;
    y = x * x; // compile error here !!!
    auto z = x * x; // compile OK
    return 0;
}</programlisting>
  </section>
</section><|MERGE_RESOLUTION|>--- conflicted
+++ resolved
@@ -7,11 +7,7 @@
   <section>
     <title>Description</title>
 
-<<<<<<< HEAD
-    <para>This exception policy will trap at compile time any operation which
-=======
     <para>This exception policy will trap at compile time any operation that
->>>>>>> 6bd16a0e
     <emphasis><emphasis role="bold">COULD</emphasis></emphasis> result in a
     runtime exception. It can be used in an environment which can tolerate
     neither arithmetic errors nor runtime overhead. Usage of this policy will
