--- conflicted
+++ resolved
@@ -39,9 +39,8 @@
           <row>
             <entry><code>MIN, MAX</code></entry>
 
-            <entry>Minimum and maximum <link
-            linkend="safe_numerics.numeric">Numeric</link> values that the
-            range can represent.</entry>
+            <entry>Minimum and maximum values that the range can
+            represent.</entry>
           </row>
         </tbody>
       </tgroup>
@@ -61,17 +60,15 @@
           <row>
             <entry><code>PP</code></entry>
 
-            <entry><link linkend="safe_numerics.promotion_policy">Promotion
-            Policy</link>. A type which specifies the result type of an
-            expression using safe types.</entry>
+            <entry>Promotion Policy. A type which specifies the result type of
+            an expression using safe types.</entry>
           </row>
 
           <row>
             <entry><code>EP</code></entry>
 
-            <entry><link linkend="safe_numerics.exception_policy">Exception
-            Policy</link>. A type containing members which are called when a
-            correct result cannot be returned</entry>
+            <entry>Exception Policy. A type containing members which are
+            called when a correct result cannot be returned</entry>
           </row>
         </tbody>
       </tgroup>
@@ -103,23 +100,19 @@
           <row>
             <entry><code>MIN</code></entry>
 
-<<<<<<< HEAD
-            <entry>must be <link
-            linkend="safe_numerics.numeric">Numeric</link> literal</entry>
-=======
             <entry>must be a non-negative literal</entry>
->>>>>>> 6bd16a0e
-
-            <entry>The minimum maximum value that this type may hold</entry>
+
+            <entry>The minimum non-negative integer value that this type may
+            hold</entry>
           </row>
 
           <row>
             <entry><code>MAX</code></entry>
 
-            <entry>must be a <link
-            linkend="safe_numerics.numeric">Numeric</link> literal</entry>
-
-            <entry>The maximum lowest value that this type may hold</entry>
+            <entry>must be a non-negative literal</entry>
+
+            <entry>The maximum non-negative integer value that this type may
+            hold</entry>
           </row>
 
           <row>
@@ -184,12 +177,11 @@
   <section>
     <title>Example of use</title>
 
-    <programlisting>#include &lt;safe/numerics/safe_range.hpp&gt; // safe_unsigned range
-#include &lt;safe/numerics/safe_integer.hpp&gt; // safe
+    <programlisting>#include &lt;safe/numeric/safe_range.hpp&gt;
 
 void f(){
     using namespace boost::numeric;
-    safe_unsigned_range&lt;7, 24&gt; i;
+    safe_unsigned_range&lt;7, 24&gt; i
     // since the range is included in [0,255], the underlying type of i 
     // will be an unsigned char.
     i = 0;  // throws out_of_range exception
@@ -201,9 +193,9 @@
 
     // the range of i is [7, 24] and the range of j is [0,255]
     // if either or both types are safe types, the result is a safe type
-    // determined by promotion policy.  
-    // With the default native promotion policy k will be safe&lt;unsigned int&gt;
-    static_assert(std::is_same&lt;decltype(k), safe&lt;unsigned int&gt;&gt;);
+    // determined by promotion policy.  With the default native promotion policy
+    // k will be safe&lt;unsigned int&gt;
+    static_assert(std::is_same&lt;decltype(k), safe&lt;unsigned int&gt;);
   }</programlisting>
   </section>
 </section>