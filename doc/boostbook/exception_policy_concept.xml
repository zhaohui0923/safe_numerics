--- conflicted
+++ resolved
@@ -29,18 +29,14 @@
             <entry><code>EP</code></entry>
 
             <entry>A type that fulfills the requirements of an
-<<<<<<< HEAD
-            ExceptionPollicy</entry>
-=======
             ExceptionPolicy</entry>
->>>>>>> 6bd16a0e
           </row>
 
           <row>
             <entry>message</entry>
 
-            <entry>A <code>const char *</code> which refers to a text message
-            about the cause of an exception</entry>
+            <entry>A const char * which refers to a text message about the
+            cause of an exception</entry>
           </row>
         </tbody>
       </tgroup>
@@ -53,11 +49,11 @@
     <para>Any operations which result in integers which cannot be represented
     as some Numeric type will throw an exception.<informaltable>
         <tgroup cols="3">
-          <colspec align="left" colwidth="6*"/>
+          <colspec align="left" colwidth="3*"/>
 
           <colspec align="left" colwidth="1*"/>
 
-          <colspec align="left" colwidth="6*"/>
+          <colspec align="left" colwidth="3*"/>
 
           <thead>
             <row>
@@ -160,13 +156,15 @@
       </listitem>
 
       <listitem id="safe_numerics.exception_policy.models.no_exception_support">
+        <para><code>template&lt;void (*F)(const char *), void (*G)(const char
+        *), void (*H)(const char *)&gt;</code></para>
+
         <para><code>boost::numeric::no_exception_support</code></para>
 
         <para>If you want to specify specific behavior for particular
         exception types, use this policy. The most likely situation is where
-        you don't have exception support and you want to handle runtime errors
-        by calling your own special functions. This should permit usage of the
-        library in environments where C++ exceptions are not supported.</para>
+        you don't have exception support and you want to trap "exceptions" by
+        calling your own special functions.</para>
       </listitem>
 
       <listitem id="safe_numerics.exception_policy.models.trap_exception">
